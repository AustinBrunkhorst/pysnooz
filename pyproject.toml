<<<<<<< HEAD
[tool.poetry]
name = "pysnooz"
version = "0.8.5"
description = "Control SNOOZ white noise machines."
authors = ["Austin Brunkhorst <pysnooz@alb.dev>"]
license = "MIT"
readme = "README.md"
repository = "https://github.com/AustinBrunkhorst/pysnooz"
classifiers = [
    "Development Status :: 4 - Beta",
    "Intended Audience :: Developers",
    "Natural Language :: English",
    "Operating System :: OS Independent",
    "Topic :: Software Development :: Libraries",
]
packages = [{ include = "pysnooz", from = "src" }]

[tool.poetry.urls]
"Bug Tracker" = "https://github.com/AustinBrunkhorst/pysnooz/issues"
"Changelog" = "https://github.com/AustinBrunkhorst/pysnooz/blob/main/CHANGELOG.md"

[tool.poetry.dependencies]
python = "^3.10"
home-assistant-bluetooth = ">=1.3.0"
bluetooth-sensor-state-data = ">=1.5.0"
bleak-retry-connector = ">=3.0.2"
bleak = ">=0.20.2"
Events = "^0.4"
transitions = "^0.8.11"

[tool.poetry.dev-dependencies]
pytest = "^7.0"
pytest-cov = "^4.0"
pytest-asyncio = "^0.19.0"
freezegun = "^1.2.2"
pytest-mock = "^3.8.2"
pandas = "^1.4.3"
autopep8 = "^1.7.0"
flake8 = "^5.0.4"

[tool.semantic_release]
branch = "main"
version_toml = ["pyproject.toml:tool.poetry.version"]
version_variables = ["src/pysnooz/__init__.py:__version__"]
build_command = "pip install poetry && poetry build"

[tool.pytest.ini_options]
addopts = "-v -Wdefault --cov=pysnooz --cov-report=term-missing:skip-covered"
pythonpath = ["src"]
log_cli = true
log_cli_level = "DEBUG"
markers = [
    "model",
]

[tool.coverage.run]
branch = true

[tool.coverage.report]
exclude_lines = [
    "pragma: no cover",
    "@abstract",
    "@overload",
    "if TYPE_CHECKING",
    "raise NotImplementedError",
]
omit = [
    "src/pysnooz/testing.py"
]

[tool.isort]
profile = "black"
known_first_party = ["pysnooz", "tests"]

[tool.mypy]
check_untyped_defs = true
disallow_any_generics = true
disallow_incomplete_defs = true
disallow_untyped_defs = true
mypy_path = "src/"
no_implicit_optional = true
show_error_codes = true
warn_unreachable = true
warn_unused_ignores = true
exclude = ['setup.py']

[[tool.mypy.overrides]]
module = "tests.*"
allow_untyped_defs = true

[[tool.mypy.overrides]]
module = "freezegun.*"
ignore_missing_imports = true

[build-system]
requires = ["poetry-core>=1.0.0"]
build-backend = "poetry.core.masonry.api"
=======
[tool.poetry]
name = "pysnooz"
version = "0.8.6"
description = "Control SNOOZ white noise machines."
authors = ["Austin Brunkhorst <pysnooz@alb.dev>"]
license = "MIT"
readme = "README.md"
repository = "https://github.com/AustinBrunkhorst/pysnooz"
classifiers = [
    "Development Status :: 4 - Beta",
    "Intended Audience :: Developers",
    "Natural Language :: English",
    "Operating System :: OS Independent",
    "Topic :: Software Development :: Libraries",
]
packages = [{ include = "pysnooz", from = "src" }]

[tool.poetry.urls]
"Bug Tracker" = "https://github.com/AustinBrunkhorst/pysnooz/issues"
"Changelog" = "https://github.com/AustinBrunkhorst/pysnooz/blob/main/CHANGELOG.md"

[tool.poetry.dependencies]
python = "^3.10"
home-assistant-bluetooth = ">=1.3.0"
bluetooth-sensor-state-data = ">=1.5.0"
bleak-retry-connector = ">=3.0.2"
bleak = ">=0.20.2"
Events = "^0.4"
transitions = "^0.8.11"

[tool.poetry.dev-dependencies]
pytest = "^7.0"
pytest-cov = "^4.0"
pytest-asyncio = "^0.19.0"
freezegun = "^1.2.2"
pytest-mock = "^3.8.2"
pandas = "^1.4.3"
autopep8 = "^1.7.0"
flake8 = "^5.0.4"

[tool.semantic_release]
branch = "main"
version_toml = ["pyproject.toml:tool.poetry.version"]
version_variables = ["src/pysnooz/__init__.py:__version__"]
build_command = "pip install poetry && poetry build"

[tool.pytest.ini_options]
addopts = "-v -Wdefault --cov=pysnooz --cov-report=term-missing:skip-covered"
pythonpath = ["src"]
log_cli = true
log_cli_level = "DEBUG"

[tool.coverage.run]
branch = true

[tool.coverage.report]
exclude_lines = [
    "pragma: no cover",
    "@overload",
    "if TYPE_CHECKING",
    "raise NotImplementedError",
]

[tool.isort]
profile = "black"
known_first_party = ["pysnooz", "tests"]

[tool.mypy]
check_untyped_defs = true
disallow_any_generics = true
disallow_incomplete_defs = true
disallow_untyped_defs = true
mypy_path = "src/"
no_implicit_optional = true
show_error_codes = true
warn_unreachable = true
warn_unused_ignores = true
exclude = ['setup.py']

[[tool.mypy.overrides]]
module = "tests.*"
allow_untyped_defs = true

[[tool.mypy.overrides]]
module = "freezegun.*"
ignore_missing_imports = true

[build-system]
requires = ["poetry-core>=1.0.0"]
build-backend = "poetry.core.masonry.api"
>>>>>>> e95d3db6
<|MERGE_RESOLUTION|>--- conflicted
+++ resolved
@@ -1,190 +1,96 @@
-<<<<<<< HEAD
-[tool.poetry]
-name = "pysnooz"
-version = "0.8.5"
-description = "Control SNOOZ white noise machines."
-authors = ["Austin Brunkhorst <pysnooz@alb.dev>"]
-license = "MIT"
-readme = "README.md"
-repository = "https://github.com/AustinBrunkhorst/pysnooz"
-classifiers = [
-    "Development Status :: 4 - Beta",
-    "Intended Audience :: Developers",
-    "Natural Language :: English",
-    "Operating System :: OS Independent",
-    "Topic :: Software Development :: Libraries",
-]
-packages = [{ include = "pysnooz", from = "src" }]
-
-[tool.poetry.urls]
-"Bug Tracker" = "https://github.com/AustinBrunkhorst/pysnooz/issues"
-"Changelog" = "https://github.com/AustinBrunkhorst/pysnooz/blob/main/CHANGELOG.md"
-
-[tool.poetry.dependencies]
-python = "^3.10"
-home-assistant-bluetooth = ">=1.3.0"
-bluetooth-sensor-state-data = ">=1.5.0"
-bleak-retry-connector = ">=3.0.2"
-bleak = ">=0.20.2"
-Events = "^0.4"
-transitions = "^0.8.11"
-
-[tool.poetry.dev-dependencies]
-pytest = "^7.0"
-pytest-cov = "^4.0"
-pytest-asyncio = "^0.19.0"
-freezegun = "^1.2.2"
-pytest-mock = "^3.8.2"
-pandas = "^1.4.3"
-autopep8 = "^1.7.0"
-flake8 = "^5.0.4"
-
-[tool.semantic_release]
-branch = "main"
-version_toml = ["pyproject.toml:tool.poetry.version"]
-version_variables = ["src/pysnooz/__init__.py:__version__"]
-build_command = "pip install poetry && poetry build"
-
-[tool.pytest.ini_options]
-addopts = "-v -Wdefault --cov=pysnooz --cov-report=term-missing:skip-covered"
-pythonpath = ["src"]
-log_cli = true
-log_cli_level = "DEBUG"
-markers = [
-    "model",
-]
-
-[tool.coverage.run]
-branch = true
-
-[tool.coverage.report]
-exclude_lines = [
-    "pragma: no cover",
-    "@abstract",
-    "@overload",
-    "if TYPE_CHECKING",
-    "raise NotImplementedError",
-]
-omit = [
-    "src/pysnooz/testing.py"
-]
-
-[tool.isort]
-profile = "black"
-known_first_party = ["pysnooz", "tests"]
-
-[tool.mypy]
-check_untyped_defs = true
-disallow_any_generics = true
-disallow_incomplete_defs = true
-disallow_untyped_defs = true
-mypy_path = "src/"
-no_implicit_optional = true
-show_error_codes = true
-warn_unreachable = true
-warn_unused_ignores = true
-exclude = ['setup.py']
-
-[[tool.mypy.overrides]]
-module = "tests.*"
-allow_untyped_defs = true
-
-[[tool.mypy.overrides]]
-module = "freezegun.*"
-ignore_missing_imports = true
-
-[build-system]
-requires = ["poetry-core>=1.0.0"]
-build-backend = "poetry.core.masonry.api"
-=======
-[tool.poetry]
-name = "pysnooz"
-version = "0.8.6"
-description = "Control SNOOZ white noise machines."
-authors = ["Austin Brunkhorst <pysnooz@alb.dev>"]
-license = "MIT"
-readme = "README.md"
-repository = "https://github.com/AustinBrunkhorst/pysnooz"
-classifiers = [
-    "Development Status :: 4 - Beta",
-    "Intended Audience :: Developers",
-    "Natural Language :: English",
-    "Operating System :: OS Independent",
-    "Topic :: Software Development :: Libraries",
-]
-packages = [{ include = "pysnooz", from = "src" }]
-
-[tool.poetry.urls]
-"Bug Tracker" = "https://github.com/AustinBrunkhorst/pysnooz/issues"
-"Changelog" = "https://github.com/AustinBrunkhorst/pysnooz/blob/main/CHANGELOG.md"
-
-[tool.poetry.dependencies]
-python = "^3.10"
-home-assistant-bluetooth = ">=1.3.0"
-bluetooth-sensor-state-data = ">=1.5.0"
-bleak-retry-connector = ">=3.0.2"
-bleak = ">=0.20.2"
-Events = "^0.4"
-transitions = "^0.8.11"
-
-[tool.poetry.dev-dependencies]
-pytest = "^7.0"
-pytest-cov = "^4.0"
-pytest-asyncio = "^0.19.0"
-freezegun = "^1.2.2"
-pytest-mock = "^3.8.2"
-pandas = "^1.4.3"
-autopep8 = "^1.7.0"
-flake8 = "^5.0.4"
-
-[tool.semantic_release]
-branch = "main"
-version_toml = ["pyproject.toml:tool.poetry.version"]
-version_variables = ["src/pysnooz/__init__.py:__version__"]
-build_command = "pip install poetry && poetry build"
-
-[tool.pytest.ini_options]
-addopts = "-v -Wdefault --cov=pysnooz --cov-report=term-missing:skip-covered"
-pythonpath = ["src"]
-log_cli = true
-log_cli_level = "DEBUG"
-
-[tool.coverage.run]
-branch = true
-
-[tool.coverage.report]
-exclude_lines = [
-    "pragma: no cover",
-    "@overload",
-    "if TYPE_CHECKING",
-    "raise NotImplementedError",
-]
-
-[tool.isort]
-profile = "black"
-known_first_party = ["pysnooz", "tests"]
-
-[tool.mypy]
-check_untyped_defs = true
-disallow_any_generics = true
-disallow_incomplete_defs = true
-disallow_untyped_defs = true
-mypy_path = "src/"
-no_implicit_optional = true
-show_error_codes = true
-warn_unreachable = true
-warn_unused_ignores = true
-exclude = ['setup.py']
-
-[[tool.mypy.overrides]]
-module = "tests.*"
-allow_untyped_defs = true
-
-[[tool.mypy.overrides]]
-module = "freezegun.*"
-ignore_missing_imports = true
-
-[build-system]
-requires = ["poetry-core>=1.0.0"]
-build-backend = "poetry.core.masonry.api"
->>>>>>> e95d3db6
+[tool.poetry]
+name = "pysnooz"
+version = "0.8.6"
+description = "Control SNOOZ white noise machines."
+authors = ["Austin Brunkhorst <pysnooz@alb.dev>"]
+license = "MIT"
+readme = "README.md"
+repository = "https://github.com/AustinBrunkhorst/pysnooz"
+classifiers = [
+    "Development Status :: 4 - Beta",
+    "Intended Audience :: Developers",
+    "Natural Language :: English",
+    "Operating System :: OS Independent",
+    "Topic :: Software Development :: Libraries",
+]
+packages = [{ include = "pysnooz", from = "src" }]
+
+[tool.poetry.urls]
+"Bug Tracker" = "https://github.com/AustinBrunkhorst/pysnooz/issues"
+"Changelog" = "https://github.com/AustinBrunkhorst/pysnooz/blob/main/CHANGELOG.md"
+
+[tool.poetry.dependencies]
+python = "^3.10"
+home-assistant-bluetooth = ">=1.3.0"
+bluetooth-sensor-state-data = ">=1.5.0"
+bleak-retry-connector = ">=3.0.2"
+bleak = ">=0.20.2"
+Events = "^0.4"
+transitions = "^0.8.11"
+
+[tool.poetry.dev-dependencies]
+pytest = "^7.0"
+pytest-cov = "^4.0"
+pytest-asyncio = "^0.19.0"
+freezegun = "^1.2.2"
+pytest-mock = "^3.8.2"
+pandas = "^1.4.3"
+autopep8 = "^1.7.0"
+flake8 = "^5.0.4"
+
+[tool.semantic_release]
+branch = "main"
+version_toml = ["pyproject.toml:tool.poetry.version"]
+version_variables = ["src/pysnooz/__init__.py:__version__"]
+build_command = "pip install poetry && poetry build"
+
+[tool.pytest.ini_options]
+addopts = "-v -Wdefault --cov=pysnooz --cov-report=term-missing:skip-covered"
+pythonpath = ["src"]
+log_cli = true
+log_cli_level = "DEBUG"
+markers = [
+    "model",
+]
+
+[tool.coverage.run]
+branch = true
+
+[tool.coverage.report]
+exclude_lines = [
+    "pragma: no cover",
+    "@overload",
+    "if TYPE_CHECKING",
+    "raise NotImplementedError",
+]
+omit = [
+    "src/pysnooz/testing.py"
+]
+
+[tool.isort]
+profile = "black"
+known_first_party = ["pysnooz", "tests"]
+
+[tool.mypy]
+check_untyped_defs = true
+disallow_any_generics = true
+disallow_incomplete_defs = true
+disallow_untyped_defs = true
+mypy_path = "src/"
+no_implicit_optional = true
+show_error_codes = true
+warn_unreachable = true
+warn_unused_ignores = true
+exclude = ['setup.py']
+
+[[tool.mypy.overrides]]
+module = "tests.*"
+allow_untyped_defs = true
+
+[[tool.mypy.overrides]]
+module = "freezegun.*"
+ignore_missing_imports = true
+
+[build-system]
+requires = ["poetry-core>=1.0.0"]
+build-backend = "poetry.core.masonry.api"